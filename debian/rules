--- conflicted
+++ resolved
@@ -23,24 +23,6 @@
 ARCH_IS_SPARC := $(if $(subst sparc,,$(DEB_HOST_ARCH)),,T)
 
 override_dh_auto_test:
-<<<<<<< HEAD
-ifeq (,$(filter nocheck,$(DEB_BUILD_OPTIONS)))
-# test-pull-pull-corruption tries to execute two hg commands at the
-# same time to test for corruption.  It does so by running an hg
-# command in the background, sleeping one second and running the
-# second command.  In architectures with slow buildds, one second is
-# not enough and the second test starts before the first one has
-# started printing.  This is hacky and we just enhance the hack by
-# incrementing the sleep time in those architectures.
-ifneq ($(or $(ARCH_IS_MIPS), $(ARCH_IS_KFREEBSD-i386), $(ARCH_IS_ARMEL), $(ARCH_IS_SPARC)),)
-		sed -i.deb-backup -e 's/sleep 1/sleep 2/' $(CURDIR)/tests/test-pull-pull-corruption.t
-endif
-
-	dh_auto_test -- TESTFLAGS="--verbose --timeout 480 $(PARALLEL_TEST_JOBS) --blacklist $(CURDIR)/debian/mercurial.test_blacklist"
-
-	rename.ul .deb-backup '' $(CURDIR)/tests/*
-endif
-=======
 # ifeq (,$(filter nocheck,$(DEB_BUILD_OPTIONS)))
 # # test-pull-pull-corruption tries to execute two hg commands at the
 # # same time to test for corruption.  It does so by running an hg
@@ -57,7 +39,6 @@
 
 # 	rename.ul .deb-backup '' $(CURDIR)/tests/*
 # endif
->>>>>>> 3136e6b6
 
 build-python%: mercurial/__version__.py
 	python$* setup.py build
