<<<<<<< HEAD
mercurial (3.4.2-1~bpo8+1) jessie-backports; urgency=medium

  * Rebuild for jessie-backports.

 -- Javi Merino <vicho@debian.org>  Mon, 03 Aug 2015 21:10:39 +0100
=======
mercurial (3.5.2-2) unstable; urgency=medium

  * Fix "bash completion broken" by installing at as "hg" instead of
    "mercurial".  Thanks Matthew Gabeler-Lee <cheetah@fastcat.org> for the
    fix (Closes: #801079)

 -- Javi Merino <vicho@debian.org>  Sun, 18 Oct 2015 14:14:20 +0100

mercurial (3.5.2-1) unstable; urgency=medium

  * New upstream release

 -- Javi Merino <vicho@debian.org>  Fri, 02 Oct 2015 08:14:57 +0100

mercurial (3.5.1-2) unstable; urgency=medium

  * Fix "obsolete conffile /etc/bash_completion.d/mercurial" by removing
    it.  Bash completion is now installed in
    /usr/share/bash_completion/completions (Closes: #799052)

 -- Javi Merino <vicho@debian.org>  Sun, 20 Sep 2015 13:23:46 +0100

mercurial (3.5.1-1) unstable; urgency=medium

  * Update hgsubversion breaks. 1.8.2-1 is compatible with mercurial 3.5-1
  * Update breaks of mercurial-git.  0.8.1-3 works with mercurial 3.5-1
  * New upstream release

 -- Javi Merino <vicho@debian.org>  Mon, 14 Sep 2015 22:05:21 +0100

mercurial (3.5-1) unstable; urgency=medium

  * New upstream release
  * Update hgsubversion breaks to 1.8.1-1
  * Upload to unstable

 -- Javi Merino <vicho@debian.org>  Mon, 03 Aug 2015 20:18:33 +0100

mercurial (3.5~rc1-1) experimental; urgency=medium

  * New upstream release
  * Update debian/copyright to match copyright-format 1.0
  * New version breaks the current versions of mercurial-git and
    hgsubversion in sid

 -- Javi Merino <vicho@debian.org>  Wed, 22 Jul 2015 10:30:00 +0200
>>>>>>> c35fa17d

mercurial (3.4.2-1) unstable; urgency=medium

  * New upstream release
  * Drop "XS-Testsuite" as it's no longer needed
  * Fix "FTBFS: recipe for target 'override_dh_auto_test' failed"
    by using rename.  util-linux no longer provides rename.ul (Closes: #790266)

 -- Javi Merino <vicho@debian.org>  Wed, 08 Jul 2015 22:31:18 +0100

mercurial (3.4-1) unstable; urgency=medium

  * New upstream release
  * Delete patch for_upstream__fix_typo_in_man_page.patch as it is applied
    upstream
  * Update breaks of hgsubversion to versions prior to 1.8-1
  * Upload to unstable

 -- Javi Merino <vicho@debian.org>  Sat, 02 May 2015 10:01:10 +0100

mercurial (3.4~rc1-1) experimental; urgency=medium

  * New upstream release
  * Delete patch for_upstream__lenient_test-shelve.patch which is
    applied upstream
  * Remove trailing spaces from empty lines in the descriptions.  It
    upsets lintian
  * Add patch for_upstream__fix_typo_in_man_page.patch to fix a typo
    spotted by lintian

 -- Javi Merino <vicho@debian.org>  Sun, 19 Apr 2015 15:41:25 +0100

mercurial (3.3.2-1) experimental; urgency=medium

  * New upstream release

 -- Javi Merino <vicho@debian.org>  Fri, 13 Mar 2015 13:38:04 +0000

mercurial (3.3-1) experimental; urgency=medium

  * New upstream release

 -- Javi Merino <vicho@debian.org>  Mon, 09 Feb 2015 05:48:23 +0800

mercurial (3.3~rc1-1) experimental; urgency=medium

  * New upstream release
  * move the installation of mergetools.rc to mercurial-common.install

 -- Javi Merino <vicho@debian.org>  Sat, 31 Jan 2015 17:48:59 +0100

mercurial (3.2.3-1) experimental; urgency=medium

  * New upstream release

 -- Javi Merino <vicho@debian.org>  Fri, 19 Dec 2014 22:29:28 +0000

mercurial (3.2.1-1) experimental; urgency=medium

  * New upstream release

 -- Javi Merino <vicho@debian.org>  Fri, 14 Nov 2014 08:35:25 +0000

mercurial (3.2-1) experimental; urgency=medium

  * New upstream release (Closes: #768022)
  * Replace deb_specific__support_templates_in_fsh.patch,
    deb_specific__support_help_in_fhs.patch and
    deb_specific__support_mo_in_fhs.patch with
    deb_specific__fix_fhs_paths.py as the mechanism to specify the path to
    datafiles has been unified.
  * Remove from_upstream__test-
    patchbomb_t_work_around_Python_change_d579866d6419_issue4188.patch
    as it is now included upstream
  * Bump standards-version to 3.9.6 (no change needed)
  * Build-depend on dh-python
  * Simplify installation of /etc/mercurial/hgrc.d/cacerts.rc
  * Remove sample.hgrc from the examples as it's now removed in upstream
    (full of bad suggestions)
  * Update breaks for mercurial-git and hgsubversion: current versions
    don't work

 -- Javi Merino <vicho@debian.org>  Mon, 10 Nov 2014 08:34:13 +0000

mercurial (3.1.2-2+deb8u1) jessie-security; urgency=high

  * Fix "CVE-2014-9462" by adding patch
    from_upstream__sshpeer_more_thorough_shell_quoting.patch
    (Closes: #783237)

 -- Javi Merino <vicho@debian.org>  Fri, 01 May 2015 19:14:56 +0100

mercurial (3.1.2-2) unstable; urgency=high

  * Fix "CVE-2014-9390: Errors in handling case-sensitive directories
    allow for remote code execution on pull" by adding patches
    from_upstream__encoding_add_hfsignoreclean_to_clean_out_HFS-ignored_characters.patch,
    from_upstream__pathauditor_check_for_codepoints_ignored_on_OS_X.patch,
    and
    from_upstream__pathauditor_check_for_Windows_shortname_aliases.patch
    (Closes: #773640)

 -- Javi Merino <vicho@debian.org>  Tue, 23 Dec 2014 16:01:50 +0100

mercurial (3.1.2-1) unstable; urgency=medium

  * New upstream version
  * Use excanvas.js from libjs-excanvas instead of shipping a copy in
    the package

 -- Javi Merino <vicho@debian.org>  Thu, 02 Oct 2014 23:34:41 +0100

mercurial (3.1.1-1) unstable; urgency=medium

  * New upstream release
  * Remove test_patchbomb from blacklisted tests (fixed upstream in
    http://selenic.com/repo/hg/rev/f8fc5df6a8cf)
  * Add patch from_upstream__test-
    patchbomb_t_work_around_Python_change_d579866d6419_issue4188.patch
    which fixes the patchbomb test

 -- Javi Merino <vicho@debian.org>  Thu, 04 Sep 2014 09:04:08 +0200

mercurial (3.1-2) unstable; urgency=medium

  * gcc and python2.7-dev now needed to pass the testsuite in autopkgtest
  * mercurial-git versions prior to 0.6.1 don't work with mercurial-3.1,
    update breaks
  * Fix hgsubversion autopkgtest
  * Remove darcs from the autopkgtest testsuite as gnutls fails to
    initialize random number generator in the schroot and is very verbose
    about it.

 -- Javi Merino <vicho@debian.org>  Mon, 25 Aug 2014 14:54:24 -0700

mercurial (3.1-1) unstable; urgency=medium

  * New upstream release

 -- Javi Merino <vicho@debian.org>  Sat, 02 Aug 2014 11:29:22 +0100

mercurial (3.0.2-1) unstable; urgency=medium

  * New upstream release

 -- Javi Merino <vicho@debian.org>  Sun, 13 Jul 2014 13:12:26 +0200

mercurial (3.0.1-1) unstable; urgency=medium

  * New upstream release (Closes: #750444)
  * Update breaks of hgview to hgview-common << 1.8.1 (Thanks Julien Cristau)

 -- Javi Merino <vicho@debian.org>  Tue, 17 Jun 2014 22:55:05 +0100

mercurial (3.0-1) unstable; urgency=medium

  * New upstream release
  * Rever breaks of hgsubversion to versions prior to 1.6
  * Upload to unstable

 -- Javi Merino <vicho@debian.org>  Fri, 02 May 2014 08:33:00 +0100

mercurial (3.0~rc1-1) experimental; urgency=medium

  * New upstream release
  * Don't explicitly change the python interpreter in debian/rules, it's
    already handled by dh_python2
  * Drop patch deb_specific__fix_hg-ssh_interpreter.patch as dh_python2
    fixes the interpreter for us
  * Fix "fatal: empty ident name (for <babar@jungle.org>) not allowed"
    error in the mercurial-git autopkgtest
  * Blacklist test-patchbomb from the testsuite autopkgtest as it is
    known to fail
  * Don't install tmplrewrite.py in examples any more.  It was useful
    for the 1.3 transition, but no longer relevant
  * Mercurial 3.0 breaks current hgsubversion (1.6)

 -- Javi Merino <vicho@debian.org>  Sat, 19 Apr 2014 18:53:34 +0100

mercurial (2.9.2-1) unstable; urgency=low

  [ Javi Merino ]
  * New upstream release
  * Fix "please downgrade 'wish' Recommends to Suggests" by removing the
    Recommends from the mercurial package (but keeping the Suggests in
    mercurial-common) (Closes: #741514)
  * Drop Suggests of vim or emacs
  * Fix "autopkgtest hgsubversion shouldn't need network connectivity"
    by making the test create a local svn repository (Closes: #735578)
  * Mercurial 2.9 breaks hgsubversion prior to 1.6

  [ Julien Cristau ]
  * mercurial-common Replaces mercurial << 2.6.3 (the bash_completion file and
    /etc/mercurial/hgrc moved) (Closes: #743288)

 -- Javi Merino <vicho@debian.org>  Thu, 03 Apr 2014 08:11:58 +0100

mercurial (2.9.1-1) unstable; urgency=medium

  * New upstream release
  * mercurial 2.9 breaks current hgsubversion (1.5-1)
  * Blacklist test-patchbomb.t as it failed sporadically in mips buildd
    for 2.9-1 and is now failing for me.

 -- Javi Merino <vicho@debian.org>  Mon, 03 Mar 2014 22:52:12 +0000

mercurial (2.9-1) unstable; urgency=medium

  * blacklist check_pyflakes instead of deleting the test
  * Add "allow-stderr" restriction to "testsuite" as it prints out a
    "Tested with unexpected mercurial lib:" warning.  Thanks to Martin
    Pitt <martin.pitt@ubuntu.com>.

 -- Javi Merino <vicho@debian.org>  Mon, 10 Feb 2014 22:37:30 +0000

mercurial (2.8.2-1) unstable; urgency=medium

  * New upstream release
  * Drop for_upstream__fix_i18n.patch as it's now included upstream
  * Make uscan verify the signature of downloaded tarballs

 -- Javi Merino <vicho@debian.org>  Thu, 02 Jan 2014 17:31:05 +0100

mercurial (2.8.1-2) unstable; urgency=low

  * Pass -f to rm so that repeated builds succeed (Closes: #731623).
  * Fix installation in the case where there is more than one supported
    version of Python (Closes: #729153).
    - Thanks to Faheem Mitha <faheem@faheem.info> for the patch.
  * Make test-shelve.t more lenient. This should hopefully fix the
    semi-intermittent build failures on some architectures with slower
    buildds.

 -- Tristan Seligmann <mithrandi@debian.org>  Sun, 08 Dec 2013 02:03:54 +0200

mercurial (2.8.1-1) unstable; urgency=low

  * New upstream release (Closes: #731471)
  * Add myself to Uploaders.
  * Add patch to fix test-i18n.
  * Remove pyflakes test to avoid build failures when pyflakes is installed.

 -- Tristan Seligmann <mithrandi@debian.org>  Fri, 06 Dec 2013 01:14:40 +0200

mercurial (2.8-3) unstable; urgency=low

  * Fix mercurial-git autopkg test
  * Add missing deps to run the testsuite with autopkgtest
  * Increment testsuite timeout to 1440 to prevent timeouts in mips
  * Move wish to Recommends as it's needed for hg view

 -- Javi Merino <vicho@debian.org>  Sun, 17 Nov 2013 10:13:23 +0000

mercurial (2.8-2) unstable; urgency=medium

  * Increment testsuite timeout to 720 as test-gendoc.t takes a
    loooong time on armel
  * Don't run pyflakes on the autopkgtest for the testsuite, it fails to
    see the pyflakes error it's expecting (but it's not our job to fix
    python lint issues)

 -- Javi Merino <vicho@debian.org>  Fri, 15 Nov 2013 14:10:00 +0000

mercurial (2.8-1) unstable; urgency=low

  * New upstream release
  * Fix mercurial-git and hgsubversion autopkgtest by loading the
    appropriate extension
  * Bump standards-version to 3.9.5 (no change needed)

 -- Javi Merino <vicho@debian.org>  Fri, 01 Nov 2013 23:19:57 +0000

mercurial (2.8~rc1-1) experimental; urgency=low

  * New upstream release
  * Fix patches deb_specific__install-help-separately,
    deb_specific__install-help-separately and
    deb_specific__install-mo-fhs.patch so that we can run the full
    testsuite when building
  * Build-depend on netbase to make test-serve.t work

 -- Javi Merino <vicho@debian.org>  Mon, 21 Oct 2013 22:35:36 +0100

mercurial (2.7.2-1) unstable; urgency=low

  * New upstream release
  * Revert breaks of mercurial-git back to << 0.4.0-1 (Closes: #725145)
  * Re-enable the testsuite as the tests that timeout can be blacklisted

 -- Javi Merino <vicho@debian.org>  Wed, 02 Oct 2013 23:55:58 +0100

mercurial (2.7.1-3) unstable; urgency=low

  * Update breaks of mercurial-git to the current version (0.4.0-1)
  * Add autopkgtest tests

 -- Javi Merino <vicho@debian.org>  Tue, 01 Oct 2013 08:48:23 +0100

mercurial (2.7.1-2) unstable; urgency=low

  * Temporarily don't run the testsuite when building.  Since 2.7.1 it
    timeouts in buildd environments (but works ok if run in the command
    line).

 -- Javi Merino <vicho@debian.org>  Thu, 05 Sep 2013 21:52:14 +0100

mercurial (2.7.1-1) unstable; urgency=low

  * New upstream release
  * Enable tests that need networking

 -- Javi Merino <vicho@debian.org>  Wed, 04 Sep 2013 23:06:57 +0100

mercurial (2.7-2) unstable; urgency=low

  * Fix "conffiles not removed" by properly moving them to mercurial-common
    (Closes: #718621)

 -- Javi Merino <vicho@debian.org>  Tue, 13 Aug 2013 23:11:14 +0200

mercurial (2.7-1) unstable; urgency=low

  * New upstream release
  * Remove shrink-revlog.py from examples as it is no longer shipped in
    mercurial

 -- Javi Merino <vicho@debian.org>  Sun, 11 Aug 2013 16:09:20 +0200

mercurial (2.6.3-1) unstable; urgency=low

  * New upstream release
  * Remove preinst script as it's mostly checks for stuff that was fixed
    long ago
  * Remove old checks from postinst
  * Move config files to mercurial-common
  * Install bash-completion using debhelper's bash-completion sequencer
  * Compatible with hgsubversion 1.5 or greater, update breaks to
    reflect that

 -- Javi Merino <vicho@debian.org>  Sun, 21 Jul 2013 23:31:34 +0200

mercurial (2.6.2-1) unstable; urgency=low

  * New upstream release
  * Delete patch
    from_upstream__fix_untranslated_prompts_with_translated_responses.patch
    which is now included upstream

 -- Javi Merino <vicho@debian.org>  Sun, 09 Jun 2013 10:36:59 +0100

mercurial (2.6.1-1) unstable; urgency=low

  [ Jakub Wilk ]
  * Use canonical URIs for Vcs-* fields.

  [ Javi Merino ]
  * New upstream release (Closes: #709815)
  * Blacklist test-histedit-arguments.t and test-websub.t
  * Fix "Translation missing for yes/no question, but requires translated
    input from user" by adding patch
    from_upstream__fix_untranslated_prompts_with_translated_responses.patch
    (Closes: #707703)
  * Upload to unstable

 -- Javi Merino <vicho@debian.org>  Wed, 15 May 2013 22:16:29 +0100

mercurial (2.5.2-1) experimental; urgency=low

  * New upstream release
  * Update hgview breaks.  hgview works with mercurial 2.5 starting from
    1.7.1-1.
  * test-convert-git.t works again so add it back to the test-suite we
    run when building the package

 -- Javi Merino <vicho@debian.org>  Tue, 19 Mar 2013 22:53:20 +0000

mercurial (2.5.1-1) experimental; urgency=low

  * New upstream release
  * Add test-obsolete.t to the blacklisted tests
  * hgview 1.5.0-4 doesn't work with mercurial 2.5.1

 -- Javi Merino <vicho@debian.org>  Tue, 12 Feb 2013 21:13:06 +0000

mercurial (2.4.2-1) experimental; urgency=low

  * New upstream release

 -- Javi Merino <vicho@debian.org>  Wed, 02 Jan 2013 13:01:27 +0100

mercurial (2.4.1-1) experimental; urgency=low

  * New upstream release

 -- Javi Merino <vicho@debian.org>  Wed, 19 Dec 2012 21:10:25 +0000

mercurial (2.4-1) experimental; urgency=low

  * New upstream release
  * mercurial 2.3.1 was not compatible with hgsubversion 1.4 and
    mercurial-git 0.3.3
  * Bump standards-version to 3.9.4 (no change needed)
  * Add test-commit-amend to the blacklisted tests as it needs styles
    now

 -- Javi Merino <vicho@debian.org>  Tue, 27 Nov 2012 22:35:33 +0000

mercurial (2.3.1-1) experimental; urgency=low

  * New upstream release
  * Delete patch for_upstream__hgweb_fix_spelling_error.patch which is
    now included upstream

 -- Javi Merino <vicho@debian.org>  Sun, 16 Sep 2012 16:05:55 +0100

mercurial (2.3-2) experimental; urgency=low

  * Blacklist test-histedit-revspec as it needs styles

 -- Javi Merino <vicho@debian.org>  Sat, 04 Aug 2012 20:56:38 +0200

mercurial (2.3-1) experimental; urgency=low

  * Don't run the testsuite if nocheck is in DEB_BUILD_OPTIONS
  * Move to dh v9 to automatically get the Hardening buildflags
  * Don't Suggest xxdiff, as it's been removed from the archive
  * New upstream release
  * Add patch for_upstream__hgweb_fix_spelling_error.patch to fix a
    spelling error in a manpage

 -- Javi Merino <vicho@debian.org>  Fri, 03 Aug 2012 20:53:44 +0200

mercurial (2.2.2-1) unstable; urgency=low

  * New upstream release

 -- Javi Merino <vicho@debian.org>  Sun, 03 Jun 2012 09:17:36 +0100

mercurial (2.2.1-2) unstable; urgency=low

  * Blacklist test-convert-git.t as it is known to fail with git 1.7.10
    and it's making it fail to build in armel.
  * Build-depend on python-roman (Closes: #671611)

 -- Javi Merino <vicho@debian.org>  Sun, 06 May 2012 17:31:51 +0100

mercurial (2.2.1-1) unstable; urgency=low

  * New upstream release that fixes a memory leak in hgweb
  * Refresh i18n/{de,da,ja}.po translations in
    deb_specific__use_sensible-editor.patch

 -- Javi Merino <vicho@debian.org>  Fri, 04 May 2012 21:57:42 +0100

mercurial (2.2-2) unstable; urgency=low

  * Don't patch test-pull-pull-corruption2.t in kfreebsd-i386, armel,
    sparc or mips, it's now integrated into test-pull-pull-corruption.t

 -- Javi Merino <vicho@debian.org>  Wed, 02 May 2012 19:21:40 +0100

mercurial (2.2-1) unstable; urgency=low

  * New upstream release 2.2
  * Delete patches for_upstream__skip_test_gpg_if_not_mercurial_wd.patch
    and from_upstream__tests_re_silence_test_bad_pull_log_messages.patch
    which are now included upstream
  * Refresh patches

 -- Javi Merino <vicho@debian.org>  Wed, 02 May 2012 08:08:32 +0100

mercurial (2.1.2-2) unstable; urgency=low

  * Add sparc to the list of architectures with slow buildds
  * Import 91eec29dd7de from upstream to fix the test-suite failures in
    mips and sparc

 -- Javi Merino <vicho@debian.org>  Tue, 03 Apr 2012 21:54:05 +0100

mercurial (2.1.2-1) unstable; urgency=low

  * New upstream release 2.1.2
  * Add armel to the list of architectures with slow buildds
  * Drop patch "deb_specific__no_optim_bdiff_armel.patch" as gcc no
    longer miscompiles bdiff in armel
  * Remove confusing entry in Debian.NEWS (Closes: #666549)
  * Remove patches for_upstream__fix_kfreebsd_test_inherit.patch,
    from_upstream__dont_translate_the_abort_message_twice.patch and
    from_upstream__fix_all_remaining_uses_of_inside.patch which are now
    included upstream
  * Add patch for_upstream__skip_test_gpg_if_not_mercurial_wd.patch to
    skip test-gpg when the testsuite is not run in a hg checkout

 -- Javi Merino <vicho@debian.org>  Mon, 02 Apr 2012 22:50:29 +0100

mercurial (2.1.1-2) unstable; urgency=low

  * Add kfreebsd-i386 to the list of slow architectures for the test suite.
  * Improve the fix for the test-inherit-mode.t patch based on
    suggestions from upstream
  * Fix "UnicodeDecodeError when refusing to update" by adding patches
    from_upstream__dont_translate_the_abort_message_twice.patch and
    from_upstream__fix_all_remaining_uses_of_inside.patch  (Closes: #662207)

 -- Javi Merino <vicho@debian.org>  Fri, 09 Mar 2012 00:14:13 +0000

mercurial (2.1.1-1) unstable; urgency=low

  * New upstream version 2.1.1-1
  * Change the group of the test dir in test-inherit-mode.t so that the
    testsuite doesn't fail in kfreebsd-*
  * Drop from_upstream__test_check_code_hg_skip_test_if_not_wd.patch
    which is now included upstream
  * Upload to unstable

 -- Javi Merino <vicho@debian.org>  Sat, 03 Mar 2012 08:03:18 +0000

mercurial (2.1-3) experimental; urgency=low

  * Remove unused lintian override binary-without-manpage
  * Bump standards-version to 3.9.3 (no change needed)
  * Suggest tkcvs instead of tkdiff.  tkdiff has been removed from
    wheezy as tkcvs provides tkdiff (see bug #483362).
  * Suggest more visual diff commands
  * Increment test timeout.  test-bisect2.t timed out on mips.
  * Increment the sleeps in the testsuite in mips so that the test
    produces the same output than in faster architectures
  * Ignore the output of chmod in a test so that the testsuite doesn't
    fail in kfreebsd-*
  * Add patch
    from_upstream__test_check_code_hg_skip_test_if_not_wd.patch to skip
    test_check_code_hg instead of having to blacklist it

 -- Javi Merino <vicho@debian.org>  Wed, 29 Feb 2012 08:51:26 +0000

mercurial (2.1-2) experimental; urgency=low

  * Recommend ssh
  * Bump watch version to 3 since we are using version mangling
  * Run tests in the buildds
  * Added my new DD account

 -- Javi Merino <vicho@debian.org>  Sat, 25 Feb 2012 18:12:14 +0000

mercurial (2.1-1) unstable; urgency=low

  * New upstream revision

 -- Javi Merino <cibervicho@gmail.com>  Fri, 03 Feb 2012 18:38:19 +0100

mercurial (2.0.2-1) unstable; urgency=low

  * New upstream revision
  * Fix "hg-ssh is installed system-wide but uses "/usr/bin/env python"
    as the python interpreter" with a patch that fixes the interpreter
    (Closes: #654925)

 -- Javi Merino <cibervicho@gmail.com>  Fri, 06 Jan 2012 22:09:32 +0000

mercurial (2.0.1-2) unstable; urgency=low

  * Team Upload  
  * Update Breaks for hgsubversion (see bug #646946), hg-git (see bug
    #645037), hgview (see bug #637400), and qct (see bug #637401).

 -- Jakub Wilk <jwilk@debian.org>  Sun, 11 Dec 2011 23:47:26 +0100

mercurial (2.0.1-1) unstable; urgency=low

  * New upstream revision (Closes: #650727).
  * Fix "new -rc release are not properly parsed by watch" with a patch
    from Pierre-Yves David <pierre-yves.david@logilab.fr> (Closes:
    #650728)

 -- Javi Merino <cibervicho@gmail.com>  Fri, 02 Dec 2011 21:35:31 +0000

mercurial (2.0-2) unstable; urgency=low

  * Fix "Cloning fails with: mpatch.mpatchError: patch cannot be decoded"
    by not compiling bdiff.c with optimizations in armel.  This is
    probably a bug in gcc-4.6 (gcc 4.5 works fine) but while it's solved,
    at least mercurial works again in armel (Closes: #636396)

 -- Javi Merino <cibervicho@gmail.com>  Thu, 03 Nov 2011 23:00:43 +0000

mercurial (2.0-1) unstable; urgency=low

  * New upstream release 2.0
  * Don't include empty directories in the package

 -- Javi Merino <cibervicho@gmail.com>  Tue, 01 Nov 2011 22:40:40 +0000

mercurial (1.9.999+2.0rc1-1) experimental; urgency=low

  * Upstream 2.0 Release Candidate 1
  * Cover more uses of "defaults to sensible-editor" in the
    documentation and support ru and ro translations.

 -- Javi Merino <cibervicho@gmail.com>  Sun, 30 Oct 2011 13:20:38 +0000

mercurial (1.9.3-1) unstable; urgency=low

  * New upstream release 1.9.3.

 -- Javi Merino <cibervicho@gmail.com>  Tue, 11 Oct 2011 22:31:33 +0100

mercurial (1.9.2-1) unstable; urgency=low

  * New upstream release 1.9.2.
  * Remove old code that removed cruft from site-packages

 -- Javi Merino <cibervicho@gmail.com>  Mon, 12 Sep 2011 20:55:12 +0100

mercurial (1.9.1-2) unstable; urgency=low

  * Update breaks to include all the packages that mercurial-1.9.1-1 broke
    because of the uncoordinated transition to dh_python2.

 -- Javi Merino <cibervicho@gmail.com>  Wed, 10 Aug 2011 21:37:37 +0100

mercurial (1.9.1-1) unstable; urgency=low

  * Convert to dh_python2
  * New upstream release 1.9.1 fixes "cannot import mercurial.httpclient
    with Python 2.7: 'module' object has no attribute 'PROTOCOL_SSLv2'"
    (Closes: #635496)

 -- Javi Merino <cibervicho@gmail.com>  Wed, 03 Aug 2011 08:00:03 +0100

mercurial (1.9-1) unstable; urgency=low

  * New upstream release 1.9 (Closes: #632250)
  * Strip trailing .0 from Debian Policy
  * Remove template warnings from debian/watch to remove a lintian
    warning

 -- Javi Merino <cibervicho@gmail.com>  Fri, 22 Jul 2011 19:44:26 +0200

mercurial (1.8.3-1) unstable; urgency=low

  [ Javi Merino ]
  * New upstream release 1.8.3
  * Upgrade Debian Policy to 3.9.2.0

  [ Jonathan Nieder ]
  * Make mercurial-common's Recommends field binNMU-safe (Closes: #626132)

 -- Javi Merino <cibervicho@gmail.com>  Tue, 10 May 2011 20:37:27 +0100

mercurial (1.8.1-3) unstable; urgency=low

  * Team Upload
  * deb_specific__disable_libdir_replacement.patch: Disable @LIBDIR@
    replacement in the hg script, by setup.py (Closes: #620087, LP: #745250)

 -- Stefano Rivera <stefanor@debian.org>  Thu, 31 Mar 2011 00:06:02 +0200

mercurial (1.8.1-2) unstable; urgency=low

  [ Vincent Danjean ]
  * Set /etc/ssl/certs/ca-certificates.crt as default valid root
    certificates and add a recommends to the ca-certificates package
    (Closes: #619821)

  [ Javi Merino ]
  * Mercurial 1.8 breaks hg-git, add that info to debian/control
    (Closes: #619930)

 -- Javi Merino <cibervicho@gmail.com>  Mon, 28 Mar 2011 21:51:40 +0100

mercurial (1.8.1-1) unstable; urgency=low

  * New upstream release 1.8.1 backs out a behavior change for so-called
    'fast-forward' merges on named branches.

 -- Javi Merino <cibervicho@gmail.com>  Sat, 12 Mar 2011 19:01:16 +0000

mercurial (1.8-1) unstable; urgency=low

  * New upstream release 1.8. Many new features and bugfixes, among them:
    - hgk: realize it is hgk and not gitk (Closes: #613339)

 -- Javi Merino <cibervicho@gmail.com>  Sun, 06 Mar 2011 16:01:58 +0000

mercurial (1.7.5-1) unstable; urgency=low

  * New upstream release 1.7.5
  * Delete patch for_upstream__typo_in_manpage.patch which is now
    included upstream
  * Add patch for_upstream__add_backquote_fname.patch , proposed
    upstream (Closes: #611419)
  * Add patch from_upstream__fix_611420.patch which will be part of the
    next mercurial release (Closes: #611420)

 -- Javi Merino <cibervicho@gmail.com>  Sat, 05 Feb 2011 21:05:19 +0000

mercurial (1.7.3-1) experimental; urgency=low

  * New upstream release 1.7.3
  * Add patch for_upstream__typo_in_manpage

 -- Javi Merino <cibervicho@gmail.com>  Tue, 25 Jan 2011 22:22:56 +0000

mercurial (1.7.2-1) experimental; urgency=low

  * New upstream release 1.7.2 (Closes: #606678)
  * Fix typo in NEWS (Closes: #605541)
  * Delete deb_specific__python-module-not-script.patch and
        deb_specific__mergetools
  * Update dh compatibility to 8

 -- Javi Merino <cibervicho@gmail.com>  Mon, 13 Dec 2010 21:34:15 +0000

mercurial (1.6.4-1) unstable; urgency=low

  * New upstream release 1.6.4 (Closes: #598850)
  * Verify ssl validity in https connections (Closes: #598841)

 -- Javi Merino <cibervicho@gmail.com>  Mon, 04 Oct 2010 07:37:33 -0500

mercurial (1.6.3-1) experimental; urgency=low

  * New upstream release 1.6.3
  * Deleted patch from_upstream__issue2255fix-basicauth.diff which is now
        included upstream.

 -- Javi Merino <cibervicho@gmail.com>  Tue, 31 Aug 2010 10:12:42 +0200

mercurial (1.6.2-2) unstable; urgency=low

  * The patch that fixed #586907 was not being applied. Now it should
        work. (Closes: #586907)

 -- Javi Merino <cibervicho@gmail.com>  Thu, 26 Aug 2010 16:31:09 +0200

mercurial (1.6.2-1) unstable; urgency=low

  * New upstream release 1.6.2
  * Dropped build-depend on quilt (Closes: #588671)
  * Added a patch from upstream that works around a bug in python 2.6.5
      (Closes: #586907)
  * Updated Standards-Version to 3.9.1.0 (no change needed)
  * Deleted patch for_upstream__add_doc_url_in_example_files.patch which
      is now in upstream.

 -- Javi Merino <cibervicho@gmail.com>  Fri, 06 Aug 2010 10:43:06 +0200

mercurial (1.6-2) unstable; urgency=low

  * Mercurial 1.6 breaks old versions of hg-git (Closes: #588336)

 -- Javi Merino <cibervicho@gmail.com>  Wed, 07 Jul 2010 15:48:53 +0200

mercurial (1.6-1) unstable; urgency=low

  [ Javi Merino ]
  * New upstream release (1.6). Many bug fixes and improvements. Among
      them:
    - push: break infinite http recursion bug with Python 2.6.5
         (issue2179 and issue2255) (Closes: #586907)
    - zeroconf: Don't use string exceptions (Closes: #585250)
  * Removed patch for_upstream__bashism_in_examples.patch since a fix for
      #581122 is included upstream.
  * Updated Standards-Version to 3.9 (no change needed)

  [ Vincent Danjean ]
  * debian/control:
    + Use Breaks instead of Conflicts
    + Use a fixed version in Replaces
      I put 1.4 but it has been a long time since nothing has been moved
      from mercurial to mercurial-common

 -- Vincent Danjean <vdanjean@debian.org>  Sun, 04 Jul 2010 09:55:28 +0200

mercurial (1.5.4-2) unstable; urgency=low

  * Fix regression in python 2.6.5 (Closes: #586907)

 -- Javi Merino <cibervicho@gmail.com>  Thu, 24 Jun 2010 12:46:57 +0200

mercurial (1.5.4-1) unstable; urgency=low

  * New upstream release (1.5.3). Fixes:
    * fix Issue2181 (commit generates traceback on Nonetype)
    * various improvements to SVN conversion support
    * minor doc improvements
  * New upstream release (1.5.4) (Closes: #586322). Fixes:
    * dispatch: include Python version in traceback
    * push: update help
    * status: avoid performance regression when no .hgsub is present
    * clone: fix performance issue with hardlinks and Windows shares
    * hgweb: fix race in refreshing repo list (issue2188)
    * hgrc: clarify that hgrc keys can be overridden and sections can be split
    * eol: new extension for managing file newlines based on a version
        controlled configuration file
    * pager: fork and exec pager as parent process with /bin/sh -c
    * rebase: stress that only local changesets should be rebased
    * convert/svn: close gettags() log stream (issue2196)
    * record: check that we are not committing a merge before patch selection

 -- Javi Merino <cibervicho@gmail.com>  Wed, 16 Jun 2010 09:51:21 +0200

mercurial (1.5.2-1) unstable; urgency=low

  * New upstream release. Many minor fixes:
    + Core
      * clone: fix URL too long problem with many heads
      * commands: revised documentation of 'default' and 'default-push'
      * copies: properly visit file context ancestors on working file contexts
      * diffstat: use ui.plain() instead of ui.interactive()
      * dirstate: fix in memory dirstate entries for 1-second race
      * dispatch: don't mangle ImportError abort messages
      * filemerge: use working dir parent as ancestor for backward wdir merge
      * hgrc.5: describe form of config values and mention lists as well
      * hgweb: fix attribute error in error response (issue2060)
      * log: document the new xml style
      * merge: correctly compute the flag for noexec filesystems
      * patch: don't look for headers in diff lines
      * push: fix bug in warning message selection
      * revlog: fix lazyparser.__iter__() to return all revisions (issue2137)
      * static-http: allow clone -r (issue2164)
      * subrepo: fix repo root path handling in svn subrepo
      * subrepo: propagate and catch push failures
      * templates: document missing template variables
      * util: fix default termwidth() under Windows
      * util: use an explicit prefix for checkexec/checklink temporary files 
    + Extensions
      * convert/cvs: skip bad tags
      * convert/git: check status when reading output stream
      * convert/subversion: fix default URL checker prototype
      * mq: rewrite strip docstrings
      * mq: use util.unlink instead of os.unlink and os.removedirs
      * schemes: fix // breakage with Python 2.6.5 (issue2111) 
  * Fix "bashism in /bin/sh hgeditor script" (changing shebang line)
    (Closes: #581122)

 -- Vincent Danjean <vdanjean@debian.org>  Tue, 11 May 2010 11:01:25 +0200

mercurial (1.5.1-2) unstable; urgency=low

  * Refresh debian patches
  * Install localization files in the right place (Closes: #577132)

 -- Vincent Danjean <vdanjean@debian.org>  Sat, 10 Apr 2010 06:58:38 +0200

mercurial (1.5.1-1) unstable; urgency=low

  * New upstream release

 -- Vincent Danjean <vdanjean@debian.org>  Fri, 02 Apr 2010 10:45:26 +0200

mercurial (1.5-1) unstable; urgency=low

  * New upstream release
    + Fix "Reserved revnos aren't." (Closes: #552423)
    + Fix "Exception in zeroconf shows up in unrelated commands"
      (Closes: #572963)
    + Fix "/usr/bin/hg: HG(1) missing --config option syntax"
      (Closes: #548413)
    + Fix "A -> B, C -> A rename breaks diff --git" (Closes: #560386)

 -- Vincent Danjean <vdanjean@debian.org>  Fri, 12 Mar 2010 15:10:33 +0100

mercurial (1.4.3-1) unstable; urgency=low

  * New upstream release. (Closes: #569612)
  * Updated Standards-Version to 3.8.4 (no change needed)
  * Remove Gerardo Curiel <gcuriel@debian.org.ve> in the maintainer field
    as asked by the MIA team (Closes: #553101)
  * Do not install mercurial.el. It is only useful with emacs21 that will
    not be in sqeeze. (Closes: #557211)
  * Add a note in NEWS about the disparition of the alias extension
    (Closes: #536533)

 -- Vincent Danjean <vdanjean@debian.org>  Mon, 15 Feb 2010 18:08:57 +0100

mercurial (1.4.1-1) unstable; urgency=low

  * New upstream release

 -- Vincent Danjean <vdanjean@debian.org>  Thu, 03 Dec 2009 22:03:06 +0100

mercurial (1.4-1) unstable; urgency=low

  [ Vernon Tang ]
  * New upstream release.
    - /usr/share/doc/mercurial-common/examples/hg-relink gone
      (replaced by the relink extension)
  * Updated Standards-Version to 3.8.3.

  [ Vincent Danjean ]
  * adjust quilt dependency so that it works with backports
    (ie quilt >> 0.46-6 instead of quilt >= 0.46-7)

 -- Vincent Danjean <vdanjean@debian.org>  Thu, 19 Nov 2009 22:02:54 +0100

mercurial (1.3.1-1) unstable; urgency=low

  * New Upstream Version (mostly bugfixes)

 -- Vincent Danjean <vdanjean@debian.org>  Thu, 23 Jul 2009 22:49:32 +0200

mercurial (1.3-2) unstable; urgency=low

  * Do not hardcode the python interpreter in the hg script
    (ie use python and not pythonX.Y...) [thanks Vernon Tang]

 -- Vincent Danjean <vdanjean@debian.org>  Thu, 09 Jul 2009 17:21:25 +0200

mercurial (1.3-1) unstable; urgency=low

  [ Vincent Danjean ]
  * [debian/control] add version to the quilt dependency. "dh --with quilt"
    is only supported since quilt 0.46-7 (thanks Faheem Mitha and Zed Pobre)
    (Closes: #529700, #534589).

  [ Luca Falavigna ]
  * Changes for Python 2.6 transition (Closes: #532190):
    - Pass --install-layout=deb option to setup.py install call.
    - Bump python-all-dev dependency to >= 2.5.4-1~.

  [ Vernon Tang ]
  * New upstream release. (closes: #536009)
    - Experimental support for sub-repositories
    - Fixed support for HTTPS through proxies (closes: #498711)
    - Experimental share extension
    - Updated translations and numerous small changes and bug fixes
  * Updated Standards-Version to 3.8.2.

 -- Vincent Danjean <vdanjean@debian.org>  Wed, 08 Jul 2009 17:03:39 +0200

mercurial (1.2.1-3) unstable; urgency=low

  * Only install (or remove) files in packages we are building
    (Closes: #529803)
    Who knows how dh_install detect if we are building arch-dep and/or
    arch-indep packages ?

 -- Vincent Danjean <vdanjean@debian.org>  Wed, 27 May 2009 01:46:40 +0200

mercurial (1.2.1-2) unstable; urgency=low

  * rebuild (forgot to upload arch-all in previous upload)

 -- Vincent Danjean <vdanjean@debian.org>  Tue, 19 May 2009 11:01:15 +0200

mercurial (1.2.1-1) unstable; urgency=low

  [ Vernon Tang ]
  * New bugfix upstream release. (Closes: #525403)
    - fixed version number build from tarball
    - fix allow_read logic for hgweb
    - improve handling of damaged revlogs in verify
    - keep .orig files when resolving
    - clear resolve state properly when rebasing
    - improve --command handling with bisect
    - fix diff against bundles
    - improve fetch logic for inactive branches
    - fix diffstat with notify
    - fix 'synthetic file adds' in CVS conversion

  [ Vincent Danjean ]
  * Dump Standards-Version (no change needed)
  * Switch to dh7 instead of cdbs (last releases of cdbs was breaking
    the build system) (Closes: #522426, #527504)

 -- Vincent Danjean <vdanjean@debian.org>  Mon, 18 May 2009 19:43:53 +0200

mercurial (1.2-1) unstable; urgency=low

  * New upstream release.

  * Fix FTBFS with python-support 0.90 by removing dependence on
    python-support internals. (closes: #516269)

 -- Vernon Tang <vt@foilhead.net>  Fri, 06 Mar 2009 17:37:45 +0800

mercurial (1.1.2+hg20090217-7787-b8d750daadde-1) experimental; urgency=low

  [ Vernon Tang ]
  * New snapshot for feature freeze before next major release.

  * debian/patches:
    - deb_specific__mergetools: remove RCS merge from merge tools
    - Added:
      - proposed_upstream__dont-install-i18n
    - Dropped:
      - convert-darc-doc.patch: dropping for now to avoid fuzzing translations
      - backport__zeroconf-doc
    - Refreshed:
      - deb_specific__install-templates-separately
      - deb_specific__mergetools

  * debian/control:
    - Add gettext to build dependencies for compiling translations
    - Remove RCS merge from Recommends
    - Change merge tool Recommends to Suggests, add xxdiff

  [ Vincent Danjean ]
  * swich to debhelper 7.
    Debhelper 5.0.37.2 is not enought: 6.0.7 at least is required for
    dh_lintian to be called.
  * Fix version to hg hash (instead of 'unknown') for this snapshot
  * Fix upstream version in changelog
  * Upload to experimental

 -- Vincent Danjean <vdanjean@debian.org>  Wed, 18 Feb 2009 16:24:23 +0100

mercurial (1.1.2-2) unstable; urgency=low

  * debian/mercurial.postinst: symlink /usr/share/doc/mercurial if dpkg didn't
    do it when upgrading (closes: #512155)
  * debian/control: mercurial-common replaces all earlier versions of
    mercurial

 -- Vernon Tang <vt@foilhead.net>  Sun, 18 Jan 2009 10:39:58 +0800

mercurial (1.1.2-1) unstable; urgency=low

  [ Vernon Tang ]
  * New upstream release (closes: #499846)
    Also resolves the following Debian bugs:
    - mq corrupts repository on file rename (closes: #503997)
    - failing import breaks Python help (closes: #476885)
    - hg email doesn't use correct encoding (closes: #427854)
    - error when loading extensions twice (closes: #447088)
    - static-http does not work with old layout repositories (closes: #494889)
    - hgwebdir.cgi goes into endless loop when viewing moved files
      (closes: #506694)

  * Install hg-ssh (ssh login shell for an hg server) system-wide.
  * Don't enable extensions by default. (closes: #511872, #503865, #491109)

  * debian/control:
    - Moved dependencies to mercurial-common where appropriate
    - Removed Recommends: python-beaker (not a Mercurial dependency)
    - Removed 'convert' extension dependencies from Suggests:
      (convert depends on many of the other SCMs it can convert from)
    - Added python-openssl to Suggests for "hg serve" HTTPS support.
  * debian/hgext.rc: updated for 1.1.2.
  * debian/mercurial*, debian/rules: general cleanup.
  * debian/README.Debian: updated, proofread, and corrected.
  * debian/patches:
    - Added headers.
    - Added:
      - deb_specific__install-templates-separately
        (patch template search path to /usr/share instead of symlinking from
        the module directory)
      - backport__zeroconf-doc, proposed_upstream__correct-zeroconf-doc
      - deb_specific__mergetools
    - Renamed deb_specific__ElementTree_for_darcs.patch to
      deb_specific__optional-dependencies and updated to suggest Debian
      packages for more optional dependencies
    - Dropped:
      - proposed_upstream__extension_syntax.patch
      - deb_specific__FAQ_subst.patch
      - deb_specific__bash_completion_global_option_already_set.patch
      - backport__CVE-2008-2942-fix.patch
      - backport__svn1.5-fix.patch
    - Refreshed:
      - deb_specific__use_sensible-editor.patch
      - deb_specific__hgk.py.patch
      - convert-darc-doc.patch

  [ Sandro Tosi ]
  * debian/control
    - switch Vcs-Browser field to viewsvn

  [ Marco Rodrigues ]
  * debian/control:
    + Add ${misc:Depends} to Depends to remove
      lintian warning.

  [ Vincent Danjean ]
  * Document the fact that extensions are not enabled by default anymore
    in the NEWS file
  * big thanks to Vernon Tang for its work
  * upload the package

 -- Vincent Danjean <vdanjean@debian.org>  Sat, 17 Jan 2009 17:33:46 +0100

mercurial (1.0.1-5.1) unstable; urgency=high

  * Non-maintainer upload by the Security Team.
  * Honor allowpull configuration setting from hgrc on a repository clone to
    prevent information disclosure (CVE-2008-4297; Closes: #500781).

 -- Nico Golde <nion@debian.org>  Fri, 03 Oct 2008 16:25:13 +0200

mercurial (1.0.1-5) unstable; urgency=low

  * Fix debian/copyright (GPL-2 only and not GPL-2+) (Closes: #493967)

 -- Vincent Danjean <vdanjean@debian.org>  Tue, 26 Aug 2008 15:28:20 +0200

mercurial (1.0.1-4) unstable; urgency=low

  * fix subversion 1.5 compatibility (Closes: #492244)
    using upstream patch
  * fix bashism in postinst

 -- Vincent Danjean <vdanjean@debian.org>  Thu, 31 Jul 2008 14:27:51 +0200

mercurial (1.0.1-3) unstable; urgency=low

  * debian/control:
    + update Standard-Version (no change needed)
    + add python-beaker as recommends (needed for "hg serve") (Closes:
      #486299)
  * fix wrong ucf registration (/etc/hgrc.d/ vs /etc/mercurial/hgrc.d/)
    (Closes: #487089). Thanks Max Bowsher for noticing.
  * add a mention to "legacy Darcs 1 format" in convert documentation
    (Closes: #485887)

 -- Vincent Danjean <vdanjean@debian.org>  Tue, 08 Jul 2008 20:40:05 +0200

mercurial (1.0.1-2) unstable; urgency=high

  * Backport from upstream: fix CVE-2008-2942 Insufficient input validation
    (Closes: #488628)

 -- Vincent Danjean <vdanjean@debian.org>  Tue, 01 Jul 2008 18:44:19 +0200

mercurial (1.0.1-1) unstable; urgency=low

  * New upstream release
    + Bugfix release
  * debian/watch: do not call uupdate

 -- Vincent Danjean <vdanjean@debian.org>  Sat, 31 May 2008 19:26:16 +0200

mercurial (1.0-7) unstable; urgency=low

  * Lowering versioned dependency on ucf. Etch version of ucf is enought.
    #479485 was using a pre etch version of ucf.

 -- Vincent Danjean <vdanjean@debian.org>  Mon, 26 May 2008 09:25:45 +0200

mercurial (1.0-6) unstable; urgency=low

  * add versionned dependency on ucf due to the use to ucfr (Closes: #479485)
  * re-add rcs as first alternative of recommands. Discussion about this
    can be found in #460943 and #479077 (Closes: #479077)

 -- Vincent Danjean <vdanjean@debian.org>  Wed, 21 May 2008 10:04:32 +0200

mercurial (1.0-5) unstable; urgency=low

  * Add a note in the NEWS file about upstream change for merging conflicts.
    (Closes: #481553, )
  * install mergetools.hgrc system wide (Closes: #481089)
  * add suggest and documentation for convert extension dependencies
    (Closes: #477652)

 -- Vincent Danjean <vdanjean@debian.org>  Tue, 20 May 2008 22:46:57 +0200

mercurial (1.0-4) unstable; urgency=low

  * fix build system so that "hg version" works
  * fix typos in doc (darcs instead of darc)
  * remove suggests: for foreign SCM. If someone needs them for the convert
    extension, they should be already installed (Closes: #476342)

 -- Vincent Danjean <vdanjean@debian.org>  Wed, 16 Apr 2008 10:05:53 +0200

mercurial (1.0-3) unstable; urgency=low

  * really fix auto-enabling extensions at installation time
    + be less strict with spaces
    + reformat the hgext.rc file to be consistent

 -- Vincent Danjean <vdanjean@debian.org>  Tue, 15 Apr 2008 10:32:38 +0200

mercurial (1.0-2) unstable; urgency=low

  * fix typo in mercurial postinst
  * remove Suggests to non existant mercurial-web
  * add lintian-override for non depends on "tk8.4 | wish" in
    mercurial-common (the Suggests: is in the mercurial package
    as for all other extensions' dependencies)
  * fix handling of automatic enabled extension in postinst
    (they must be disabled in the installed template)
  * add detection of inotify extension before enabling it (needed on
    etch that has a too old libc)

 -- Vincent Danjean <vdanjean@debian.org>  Mon, 07 Apr 2008 09:06:04 +0200

mercurial (1.0-1) unstable; urgency=low

  * new upstream version
    Closes several Debian bugs:
     * "hg convert broken" (Closes: #472185)
     * "hgmerge: uses non-POSIX syntax `type' in /bin/sh script" (Closes:
       #447094)
     * "hgmerge: --help option gives a message that ends strangely" (Closes:
       #443428)
     * "mercurial: hg/editor interaction leaves a lot of temp files around"
       (Closes: #472943)
     * "mercurial: Mercurial merge with meld needs hint" (Closes: #466006)
     * "glog: tries to close closed fd" (Closes: #454326)
     * "mercurial: `hg diff` can break UTF-8 encoding" (Closes: #469326)
     * "Recording mtime after recording commit message leads to hidden (lost)
       changes" (Closes: #452385)
    General:
     * greatly improved merge tool configuration, see "hgrc.5.txt" for details
     * improved copy/rename handling in diffs, status, and merge
     * files in .hg inherit permissions from .hg/store
     * infer --repository when possible, so commands may be run from anywhere.
     * easy-installable
     * new "droplet" logo
    
    Commands:
     * archive: disable ".hg_archival.txt" file addition with "ui.archivemeta"
     * bisect: now built-in with greatly improved performance and usability
     * bundle: new --all option to bundle the whole repository more easily.
     * cat: apply decode filters with --decode
     * clone: can clone from a full-history bundle
     * commit: warn when creating a new head
     * debugancestor: index argument is now optional
     * diff: set the number of context line to show with -U/--unified
     * grep: display matched revisions commit date with --date
     * import: new --no-commit and --user options
     * incoming/outgoing: add --limit option
     * log: use -b/--only-branch to show revisions of a single branch
     * remove: improve handling for --after
     * revert: major speedup
     * serve: prefix the served path with --prefix (also in [web] section)
     * status: unknown files are skipped by --quiet
     * tag: allow multiple tags to be added or removed
     * tags: --verbose flags local tags
     * update: switch between named branches without -C
    
    Extensions:
     * churn: promoted to an official extension (previously in contrib)
     * color: new extension coloring "status" and "qseries" command outputs    
     * convert:
       * allow synthetic history to be spliced in with --splicemap
       * support GNU Arch and Monotone sources
       * svn: allow shallow conversions of single branches with 
         convert.svn.startrev option.
       * svn: make trunk/branches/tags layout detection more flexible by 
         allowing either of them to be skipped.
       * svn: preliminary support as a conversion target
     * hgk: configuration file changed from .gitk to .hgk
     * highlight: new extension enabling syntax highlighting in hgweb file view
       (requires pygments)
     * inotify: new extension using Linux 2.6 inotify API for instant status
       checking
     * keyword: new extension for filewise RCS-keyword expansion in working
       directory
     * mq: new --currentdate, --date, --currentuser, and 
       --user options
     * record: add "qrecord" command when used with mq
     
    Web interface:
     * improved WSGI integration and compatibility
     * follow symlinks in hgwebdir collections
     * show branches in most of gitweb templates
     * add line anchors to annotate, changeset, diff and file views 
     * support web.baseurl in hgwebdir, overriding SCRIPT_NAME
    
    Hooks:
     * standard hook to reject text files with CRLF in win32text extension
     * redirect stdout to stderr for ssh and http servers
      
  [ Gerardo Curiel ]
  * Split package to fix lintian warnings:
    + mercurial -  main package
    + mercurial-common - Arch-indep bits
  * Fix clean target
  * Dropped patches:
    patches/proposed_upstream__check_hgmerge_args.patch
    patches/proposed_upstream__type_is_not_posix.patch
  * patches/deb_specific__use_sensible-editor.patch:
    Rediff against mercurial 1.0 
  * hgmerge shell script is not provided anymore
  * contrib/favicon.ico is not provided anymore
  * Deleted obsolete link_hgit target from debian/rules
  * Added mergetools.hgrc to the examples
    directory
  * Added logo-droplets.svg to /usr/share/mercurial
  * Added new extensions to the hgext.rc file
    + hgext.color (not enabled by default)
    + hgext.highlight (not enabled by default)
    + hgext.inotify (enabled, Closes: #472583)
    + hgext.keyword (not enabled by default)
  * Removed extensions from the hgext.rc file
    + hgext.hbisect (now provided as a built-in command)
  * Added new suggested dependencies :
    + python-pygments (needed for hgext/highlight.py)
    + python-elementtree (for darcs conversion)

  [ Vincent Danjean ]
  * import mercurial in the Python Application Packaging Team project
  * debian/control:
    + add PAPT in the Uploaders field
    + add Vcs-* fields
    + add conflicts/replaces fields to ensure proper upgrade for
      mercurial-common
  * cleanup debian/ files
    + remove unneeded debian/*.{dirs} files 
  * move examples/ in usr/share/doc/mercurial (in the mercurial-common
    package)
  * manage hgext.rc with ucf. Enabling some extensions only if their
    dependencies are present
  * put all usr/share/python-support/* in mercurial-common instead of
    mercurial. This trigger a lintian warning but this is an error (see
    #473428)
                  
  [ Piotr Ożarowski ]
  * New recommended packages:
    + python-mysqldb (hgext/bugzilla.py)
    + python-openssl (hgweb/server.py)
  * New suggested packages:
    + python-flup (contrib/hgwebdir.fcgi, Closes: #466731)
 
  [ William Pitcock ]
  * patches/deb_specific__use_sensible-editor.patch:
    +Rediff against 1.0 branch.

 -- Vincent Danjean <vdanjean@debian.org>  Mon, 07 Apr 2008 00:11:40 +0200

mercurial (0.9.5-3) unstable; urgency=low

  * [debian/control]
    + Recommends rcs first (and before kdiff3) as hgmerge
      use it in first (and does not use another program if it exists)
      (Closes: #460943)
      As an additionnal value, rcs has really fewer dependencies
    + Move Homepage: from description to source stanza
    + Suggest qct instead of commit-tool (better developed upstream)
    + Bump standard-version to 3.7.3 (no change needed)
    + Add python-elementtree to suggest (needed for hg convert with darcs
      repo) (Closes: 459353)
      Should be removed when debian will switch to python2.5 (as it is
      included in it)
    + move tk8.4 | wish from recommends to suggests as it is needed by
      an extension (hgk) and not by the core package
  * [debian/README]
    + document that extension dependencies are listed as Suggests:
  * [debian/patches/deb_specific__use_VISUAL_envvar.patch]
    Rewrite the patch using sensible-editor (Closes: 448376)
    and rename it to deb_specific__use_sensible-editor.patch
  * [debian/rule]
    + rewrite the fix for cdbs/dh_python so that we depend on the
      current python version (Closes: #456556)

 -- Vincent Danjean <vdanjean@debian.org>  Mon, 21 Jan 2008 20:57:27 +0100

mercurial (0.9.5-2) unstable; urgency=low

  * Apply patch to change 'hgext/' into 'hgext.' when loading an extension
    Current config files use the documented syntax (ie 'hgext.extname=')
    Users can use 'hgext/extname=' in their hgrc if they want to
    (Closes: #447088)

 -- Vincent Danjean <vdanjean@debian.org>  Fri, 02 Nov 2007 11:59:03 +0100

mercurial (0.9.5-1) unstable; urgency=low

  * New upstream release
    Closes: #435636 (erroneous multiple heads after commit)
    Closes: #427808 (hgweb/hgwebdir do not work with flup (FastCGI))
    Closes: #418780 (partial hgweb listings)
    Closes: #440175 (please include record extension)
    Closes: #447663 (0.9.5 available)
    Closes: #427851 (RSS feeds have wrong URL with https)
    New features:
     * Handle symlinks on systems without symlink support
     * hg archive supports symlinks
     * Display executable/symlink bit with "hg manifest -v" (see UpgradeNotes)
     * Improved hg verify diagostics
     * Faster revlog handling
     * Faster handling of large directories
     * Greatly improved handling of large files
     * Atom syndication support in hgweb
     * Improved test suite with parallel execution
    
    Fixes:
     * Fixes for some file copy and rename corner cases
     * Allow moving newly-added files before commit
     * Improve hg diff whitespace handling
     * Disallow fast-forward merge with an ancestor
     * Fix adding untracked files on directory renames
     * Fix hg archive %r format specifier
     * Fix re: and glob: patterns in .hgignore
     * Improve hg executable path resolution
     * Many options and hgrc parsing improvements
     * Better handling of VFAT filesystems on Linux
     * Fix tgz archival on Windows
     * Fix hg serve on Windows requiring pywin32 modules
     * Fix --profile under Windows
    
    New extensions:
     * alias - allow user-defined command aliases
     * children - show the children of the given or working dir revision
     * imerge - incremental interactive merging
     * interhg - modify changelog text as in InterWiki
     * record - darcs-style interactive change selection during commit
    
    New extension features:
     * convert
       * Now supports Subversion, Darcs and Mercurial as source SCMs
       * Use clone's behaviour for the default destination name
       * Force encoding to UTF-8 for converted repository
       * Support new-style .cvspass file format
       * Filter the files and directories to import
       * Remap paths to new locations during import
     * hgk
       * Fix hgk stopping because of untrusted repository warnings
       * Handle filenames with spaces
       * Improved documentation
     * mq
       * Autodetect --git patches on qrefresh

  * Improve README.Debian about Emacs
    Closes: #446972 (mercurial.el: autoload)
    Thanks to Trent W. Buck for its explainations added to the README.Debian
  * Apply several patches to hgmerge:
    - use /bin/bash for hgmerge: 'type' is not POSIX (Closes: #447094)
    - patch hgmerge to do minimum check of its arguments (Closes: #443428)
    - use $VISUAL and default to 'editor' instead of 'vi'
      (Closes: #447095, #448376) [mercurial/command.py modified too]
  * Correct wrong link to web docs in README.Debian (Closes: #425841)
  * [debian/control] Recommends: meld (used to hgmerge) (Closes: #316347)

 -- Vincent Danjean <vdanjean@debian.org>  Mon, 29 Oct 2007 10:22:45 +0100

mercurial (0.9.4-1) unstable; urgency=low

  * New upstream release (Closes: #430714)
    + New features:
       * support for symlinks
       * improved tag handling
       * improved merge handling of file and directory renames
       * improved named branch usability
       * numerous improvements to commands
       * generic pre- and post-command hooks
       * improved Windows support
       * basic BeOS and OpenVMS support
       * numerous bug fixes

    + New extensions and contributions:
       * extensions can now be specified in .hg/hgrc
       * new convert extension with CVS support
       * new graphlog extension
       * improved patchbomb extension
       * example FastCGI script

 -- Vincent Danjean <vdanjean@debian.org>  Wed, 27 Jun 2007 00:33:27 +0200

mercurial (0.9.3-2) unstable; urgency=low

  * [debian/rule, debian/control] remove workaround for symlink support in
    python-support and bump dependency of python-support (>= 0.4.3)
  * [debian/rule] use default python interpreter as 2.4 is the default now
  * [debian/mercurial.postinst] remove old
    /usr/lib/python*/site-packages/{mercurial,hgext} directories if needed
    (Closes: #382252)
  * forgot to closes: #382185 since 0.9.2 upstream release (hgrc manual does
    not say [smtp] host is optional any more)

 -- Vincent Danjean <vdanjean@debian.org>  Wed,  3 Jan 2007 14:22:10 +0100

mercurial (0.9.3-1) unstable; urgency=low

  * New upstream release
    + Bug fixes:
       - fix a merge copy/rename corner case
       - fix spurious new heads message with push -r
       - fix hg export %n sequence numbers
       - fix shell quoting on Windows
       - fix charset encoding for hgwebdir and obfuscated addresses
       - fix missing generated files for distribution tarball
       - fix convert-repo tag updates and transcoding of committer
       - add instructions for redoing failed merges
      
    + Documentation fixes:
       - hg cat, manifest, and tag default to current parent revision.
       - CGI stub comments clarified
       - corrected synopses for many commands
       - improve doc building and distribution
       - convert-repo: update usage information
      
    + Extension fixes:
       - mq: fix strip on Windows
       - mq: fix some guards corner cases
       - gpg: make 'hg sign' default to current parent
    


 -- Vincent Danjean <vdanjean@debian.org>  Tue, 19 Dec 2006 11:25:55 +0100

mercurial (0.9.2-3) unstable; urgency=low

  * remove debian/patches/submitted_upstream__restore_hgk.py.patch
    as it is now included in the release (and avoid to use a old hgk.py
    with a recent hg) (Closes: #403282)

 -- Vincent Danjean <vdanjean@debian.org>  Sat, 16 Dec 2006 15:51:13 +0100

mercurial (0.9.2-2) unstable; urgency=low

  * [debian/rules] add support for python2.5
  * [README.Debian] update list of default extensions

 -- Vincent Danjean <vdanjean@debian.org>  Thu, 14 Dec 2006 15:26:10 +0100

mercurial (0.9.2-1) unstable; urgency=low

  * New upstream release
   + New features:
      - merge now follows renames and copies
      - new layout protects against case-insensitivity issues
      - new branch and branches commands for managing named branches
      - push command accepts -r for pushing specified heads or named
        branches
      - proper storage of changelog and other metadata in UTF-8
      - log, annotate and grep '--follow' follow renames and copies
      - date parsing is improved and log, update, and revert accept
        --date ranges
      - additional command options for log, status, addremove
      - improved schema for hgweb URLs
      - bundle can now use '-r' and '--base' removing the need of an
        base repository
      - support for git-style extended patches with --git option
      - new debuginstall command to check for common installation issues
     
   + New contributions and extensions:
      - mq
        - support for quilt-style guards
        - can import existing changesets into mq ('qimport -r') or 
          commit mq patches as regular changesets ('qdel -f')
        - edit the log message with 'qrefresh -e'
        - rename patches with 'qrename'
        - qheader to display the patch header of particular patches, 
          and '--summary' for qseries, qapplied, qunapplied and qtop
        - combine patches with 'qfold'
        - qrefresh supports pattern options to import only a subset 
          of the changes into a patch, to help split changes into
          multiple patches
        - patch names for applied patches act like local tags, and can
          be used in the revision arguments of any hg command
      - hgk
        - browse a subset of the history with '--limit' and revision range
          arguments
        - shows revision numbers as well as node hashes
      - churn: graph lines of code changed per user over a range of history
      - patchbomb: generate inline attachments with '-a'
     
   + Behavior changes:
      - hg cat defaults to the working directory revision rather than tip
      - hg manifest no longer shows internal file revision hashes by default
      - hg revert now requires the -a flag to revert all files
     
   + Developer notes:
      - new high-level API functions in the 'hg' module
      - new context API simplifies many operations
      - The changelog can now include arbitrary metadata in key: value form
  * [debian]: include the churn extension and enable it by default

 -- Vincent Danjean <vdanjean@debian.org>  Thu, 14 Dec 2006 13:05:01 +0100

mercurial (0.9.1+20061210+8c24b6fd5866-1) experimental; urgency=low

  * New upstream release
    snapshot before 0.9.2 release
  * [debian/control] : update maintainer field : I'am DD now :-)

 -- Vincent Danjean <vdanjean@debian.org>  Sun, 10 Dec 2006 22:40:30 +0100

mercurial (0.9.1-1) unstable; urgency=low

  * New upstream release
    Major changes between Mercurial 0.9 and 0.9.1:
    
     New features:
     - You can now configure your 'hgweb' server to let remote users
       'push' changes over http.
     - You can now 'import' a patch in a mail message by saving the mail
       message, and importing it.  This works for patches sent either
       inline or as attachments.
     - The 'diff' command now accepts '-rA:B' syntax as a synonym for
       '-r A -r B', and adds '-b' and '-B' options.
    
     New contributions and extensions:
     - The 'acl' extension lets you lock down parts of a repository
       against incoming changes
     - The 'extdiff' extension lets you run your favourite graphical
       change viewer
     - Comprehensive integration with the 'vim' editor
     - A restricted shell for 'ssh'-hosted repositories
     - An importer for 'darcs' repositories
    
     New hooks added:
     - 'preupdate' is run before an update or merge in the working
       directory.
     - 'update' is run after an update or merge in the working
       directory.
    
     Behaviour changes:
     - NOTE: Mercurial as installed by the Windows binary
       installer no longer performs automatic line-ending conversion for
       Unix/Linux compatibility.  To re-enable this feature, edit your
       'mercurial.ini' file after you upgrade.
     - The Windows binary installer now automatically adds 'hg' to your
       '%PATH%'.
     - The 'backout' command now runs an editor by default, to let you
       modify the commit message for a backed-out changeset.
     - An earlier problem with parsing of tags has been fixed.
       This makes tag parsing slower but more reliable.
    
     Memory usage and performance improvements:
     - The 'remove' command has been rewritten to be hundreds of times
       faster in large repositories.
     - It is now possible to 'clone' a repository very quickly over a
       LAN, if the server is configured to allow it.  See the new 'server'
       section in the 'hgrc' documentation.
    
     Other changes of note:
     - Mercurial will now print help for an extension if you type 'hg
       help EXT_NAME'.
     - The usual array of bug fixes and documentation improvements.
     - The integrated web server is now more WSGI-compliant.
     - Work has begun to solidify Mercurial's API for use by third-party
       packages.
    
 -- Vincent Danjean <Vincent.Danjean@ens-lyon.org>  Tue, 25 Jul 2006 19:21:13 +0200

mercurial (0.9-9) unstable; urgency=low

  * Force the use of python2.4 with a sed command. A race condition on some
    autobuilders makes that workaround needed. (Really closes: #378835)

 -- Vincent Danjean <Vincent.Danjean@ens-lyon.org>  Thu, 20 Jul 2006 17:59:35 +0200

mercurial (0.9-8) unstable; urgency=low

  * do not use default python but python2.4 instead for hg :
    most code is python2.3 compatible (so we still compile .py files for
    pyhton2.3) but "hg help" need features for python2.4
    Closes: #378835
    Thanks David Douard for reporting this.
  * adding missing manpage hgignore (Closes: #378502)
    Thanks Baruch Even for reporting this.
  * remove hack in postinst (dpkg not replacing directory by symlink) as it is
    no more useful (directory was in /usr/lib/python2.3, symlink in now in
    /usr/lib/python2.4)
  * Create symlinks for the templates directory within the mercurial directory
    (and not in another python serch path) (Closes: #378538)

 -- Vincent Danjean <Vincent.Danjean@ens-lyon.org>  Wed, 19 Jul 2006 12:25:30 +0200

mercurial (0.9-7) unstable; urgency=low

  * mercurial will use the default python interpreter

 -- Vincent Danjean <Vincent.Danjean@ens-lyon.org>  Tue, 11 Jul 2006 23:12:14 +0200

mercurial (0.9-6) unstable; urgency=low

  * update to the new python policy
  * reenable the fix for #362487 as python2.3 is useable again

 -- Vincent Danjean <Vincent.Danjean@ens-lyon.org>  Tue,  4 Jul 2006 00:19:50 +0200

mercurial (0.9-5) unstable; urgency=low

  * call dh_python with -V 2.4 argument

 -- Vincent Danjean <Vincent.Danjean@ens-lyon.org>  Mon, 29 May 2006 09:18:53 +0200

mercurial (0.9-4) unstable; urgency=low

  * [debian/copyright] add copyright for Debian packaging
  * [debian/NEWS] talk about python2.3->python2.4 transition

 -- Vincent Danjean <Vincent.Danjean@ens-lyon.org>  Wed, 17 May 2006 00:28:48 +0200

mercurial (0.9-3) unstable; urgency=low

  * [debian/compat] debhelper compat version dumped to 5

 -- Vincent Danjean <Vincent.Danjean@ens-lyon.org>  Sun, 14 May 2006 21:27:43 +0200

mercurial (0.9-2) unstable; urgency=low

  * fix a bug in update/revert (patch from Vadim Gelfer already applied
    upstream)
  * [debian/control] build-depend on python as dh_python require it
    (package did not fail to build due to an indirect build-dependency
    but it is safer like that)

 -- Vincent Danjean <Vincent.Danjean@ens-lyon.org>  Fri, 12 May 2006 19:30:44 +0200

mercurial (0.9-1) unstable; urgency=low

  * New upstream release
    Major changes between Mercurial 0.8.1 and 0.9:
     - The repository file format has been improved.
       - This has resulted in an average 40% reduction in disk space usage.
       - The new format (called RevlogNG) is now the default.
       - Mercurial works perfectly with both the old and new repository
         file formats. It can transfer changes transparently between
         repositories of either format.
       - To use the new repository format, simply use `hg clone --pull` to
         clone an existing repository.
       - Note: Versions 0.8.1 and earlier of Mercurial cannot read
         RevlogNG repositories directly, but they can `clone`, `pull`
         from, and `push` to servers that are serving RevlogNG
         repositories.
     - Memory usage has been improved by over 50% for many common operations.
     - Substantial performance improvements on large repositories.
     - New commands:
       - 'archive' - generate a directory tree snapshot, tarball, or zip
         file of a revision
     - Deprecated commands:
       - 'addremove' - replaced by 'add' and 'remove --after'
       - 'forget' - replaced by 'revert'
       - 'undo' - replaced by 'rollback'
     - New extensions:
       - Bugzilla integration hook
       - Email notification hook
     - Nested repositories are now supported. Mercurial will not recurse
       into a subdirectory that contains a '.hg' directory. It is treated
       as a separate repository.
     - The standalone web server, 'hg serve', is now threaded, so it can
       talk to multiple clients at a time.
     - The web server can now display a "message of the day".
     - Support added for hooks written in Python.
     - Many improvements and clarifications to built-in help.
  * [debian/control] set Standard-Version to 3.7.2 (no changes required) 

 -- Vincent Danjean <Vincent.Danjean@ens-lyon.org>  Thu, 11 May 2006 01:00:03 +0200

mercurial (0.8.1-6) unstable; urgency=low

  * cleanup patches applied on top of upstream sources
    send the interesting one to upstream before the 0.9 release

 -- Vincent Danjean <Vincent.Danjean@ens-lyon.org>  Thu, 27 Apr 2006 03:20:24 +0200

mercurial (0.8.1-5) unstable; urgency=low

  * use python2.4 instead of standard python (2.3 for now):
    this allows to use hglib backend with tailor
  * several minor fixes so that tailor works with the 'hglib' backend
    these are submitted upstream
  * hardcode python interpreter in script instead of using /usr/bin/env
    as suggested by the python policy
  * remove previous hack (dpkg not replacing directory by symlink) as
    it is no more useful (directory was in /usr/lib/python2.3, symlink in now
    in /usr/lib/python2.4)

 -- Vincent Danjean <Vincent.Danjean@ens-lyon.org>  Mon, 17 Apr 2006 12:21:24 +0200

mercurial (0.8.1-4) unstable; urgency=low

  * directory doesn't get replaced by symlink (Closes: #362487)
    and dpkg does not say anything ! Thanks Norbert Tretkowski

 -- Vincent Danjean <Vincent.Danjean@ens-lyon.org>  Fri, 14 Apr 2006 00:38:10 +0200

mercurial (0.8.1-3) unstable; urgency=low

  * Really fix #361897 (Thanks Darren Salt again)

 -- Vincent Danjean <Vincent.Danjean@ens-lyon.org>  Wed, 12 Apr 2006 20:33:45 +0200

mercurial (0.8.1-2) unstable; urgency=low

  * Fix new tag syntax for hgk. Thanks Darren Salt (Closes: #361897)

 -- Vincent Danjean <Vincent.Danjean@ens-lyon.org>  Tue, 11 Apr 2006 13:25:04 +0200

mercurial (0.8.1-1) unstable; urgency=low

  * New upstream release
    Major changes from 0.8 to 0.8.1:
    - new extensions:
      mq (manage a queue of patches, like quilt only better) (Closes: #343824)
      email (send changes as series of email patches)
    - new command: merge (replaces "update -m")
    - improved commands: log (--limit option added), pull/push ("-r" works
      on specific revisions), revert (rewritten, much better)
    - comprehensive hook support
    - output templating added, supporting e.g. GNU changelog style
    - Windows, Mac OS X: prebuilt binary packages, better support
    - many reliability, performance, and memory usage improvements

 -- Vincent Danjean <Vincent.Danjean@ens-lyon.org>  Mon, 10 Apr 2006 22:09:16 +0200

mercurial (0.8-3) unstable; urgency=low

  * Fix typo in long description

 -- Vincent Danjean <Vincent.Danjean@ens-lyon.org>  Tue,  4 Apr 2006 03:30:22 +0200

mercurial (0.8-2) unstable; urgency=low

  * Add documentation about extensions packaged for Debian.

 -- Vincent Danjean <Vincent.Danjean@ens-lyon.org>  Tue, 31 Jan 2006 11:14:52 +0100

mercurial (0.8-1) unstable; urgency=low

  * New upstream release
    Major changes from 0.7 to 0.8:
    - faster status, diff, and commit
    - reduced memory usage for push and pull
    - improved extension API
    - new bisect, gpg, hgk, and win32text extensions
    - short URLs, binary file handling, and optional gitweb skin for hgweb
    - numerous new command options including log --keyword and pull --rev
    - improved hooks and file filtering

 -- Vincent Danjean <Vincent.Danjean@ens-lyon.org>  Mon, 30 Jan 2006 16:06:34 +0100

mercurial (0.7+20060110+0d36e3d7e2ea-1) experimental; urgency=low

  * package test to try upstream sources before 0.8

 -- Vincent Danjean <Vincent.Danjean@ens-lyon.org>  Tue, 10 Jan 2006 22:47:38 +0100

mercurial (0.7-8) unstable; urgency=low

  * Closes: #343459: correct FAQ URL
  * Closes: #343458: fix directory completion
  * Closes: #343472: clone does not work with path aliases
    (Thanks Daniel Kobras for these three bugreports with patch)

 -- Vincent Danjean <Vincent.Danjean@ens-lyon.org>  Tue,  3 Jan 2006 21:13:23 +0100

mercurial (0.7-7) unstable; urgency=low

  * Add support for alias st for hg status (Closes: #340235)
    (backport from tip, thanks  Michael Gebetsroither <michael.geb@gmx.at>)

 -- Vincent Danjean <Vincent.Danjean@ens-lyon.org>  Tue, 22 Nov 2005 13:01:39 +0100

mercurial (0.7-6) unstable; urgency=low

  * Backport of the patch "fix handling of daylight saving time"
    from upstream (Closes: #336646)

 -- Vincent Danjean <Vincent.Danjean@ens-lyon.org>  Wed,  2 Nov 2005 06:17:04 +0100

mercurial (0.7-5) unstable; urgency=low

  * Add hgweb.cgi and hgwebdir.cgi in examples (Closes: #332973)

 -- Vincent Danjean <Vincent.Danjean@ens-lyon.org>  Sat, 15 Oct 2005 11:24:54 +0200

mercurial (0.7-4) unstable; urgency=low

  * backport from upstream of
    - use of 'hgext' directory for extensions
    - 'hgk.py' extension (was hgit before)
    => 'hg view' works ;-)
  * add 'Recommands: wish' for the hgk extension

 -- Vincent Danjean <Vincent.Danjean@ens-lyon.org>  Fri, 23 Sep 2005 11:45:13 +0200

mercurial (0.7-3) unstable; urgency=low

  * Add system-wide config directory (so that extensions can be easyly added)
  * Enable hgit extension

 -- Vincent Danjean <Vincent.Danjean@ens-lyon.org>  Tue, 20 Sep 2005 02:47:16 +0200

mercurial (0.7-2) unstable; urgency=low

  * Correct changelog.Debian (I forgot to add upstream changes in the
    previous entry)

 -- Vincent Danjean <Vincent.Danjean@ens-lyon.org>  Sun, 18 Sep 2005 22:46:14 +0200

mercurial (0.7-1) unstable; urgency=low

  * New upstream release (Closes: #328725)
    core
     improved merge logic
     improved copy/rename support (still experimental)
     automatic binary file handling
     generic file filtering support
     various performance improvements
    command line
     new bundle/unbundle commands for exchanging native updates
     more natural support for remove, copy, and rename
     faster, more powerful log command
     new grep command for searching entire history
     support for plug-in extensions
     improved exception handling and debugging facilities
    hgweb
     optional downloading of tarballs and zip files
    Windows support
     hardlinking support
     newline conversion through file filtering
    contrib
     updated hgk 
  * New package (a bit delayed due to a crash disk and a new job)
  * Upstream added support for options -h and --help (Closes: #324049)
  * renamming conffile 'bash_completion' to 'mercurial' (Closes: #325266)

 -- Vincent Danjean <Vincent.Danjean@ens-lyon.org>  Sat, 17 Sep 2005 16:54:37 +0200

mercurial (0.6c-1) unstable; urgency=low

  * New upstream release
    What's new:

    core functionality
     ability to use tags to identify branches 
     detect adding new heads with push
     protocol versioning for push/pull
     https: support
     minor merge fixes
    command line
     much more powerful path handling
     incoming/outgoing commands
     smarter import/export
     fewer long, confusing hashes to deal with
     many new command options and settings
    portability
     improved portability of test suite and support scripts
     improved Windows support
    web interface
     easy to set up multiple repository interface
     several new hgrc config options
     IPv6 support
    documentation
     improved built-in help and man pages
     a steadily growing wiki
     tutorial in multiple languages
    extras
     a highly functional bash auto-completion script
     a new Emacs mode

 -- Vincent Danjean <Vincent.Danjean@ens-lyon.org>  Tue, 23 Aug 2005 11:01:36 +0200

mercurial (0.6b-2) unstable; urgency=low

  * Adds proper python dependencies
  * Recommends tkdiff or kdiff3 for merge purpose
  * Suggests meld as this is another merging program that can be used by
    mercurial (but this needs the user set the HGMERGE variable)
  * Closes: #316347: Please Recommands: meld

 -- Vincent Danjean <Vincent.Danjean@ens-lyon.org>  Wed, 17 Aug 2005 10:33:33 +0200

mercurial (0.6b-1) unstable; urgency=low

  * New upstream release
    What's new:
    
    improved ui
     new clone command replaces mkdir+init+pull+update
     new revert command
     add range support and -p option to log to show patches
     tags command now supports local tags
     improved push and pull
     better exception and signal handling
     improved option parsing
     support for user-defined hooks (aka triggers)
    performance updates
     even faster import of large sets of patches
     faster delta generation
     faster annotate
     faster status and ignore
    improved web interface
     more conformant and compatible HTML output
     built-in RSS feeds
     better tags handling
     fast multiple keyword search
    portability work
     support for Windows is nearly complete
     should easily compile and install on any modern UNIX
     comes with RPM spec file and script
    and more
     doc and help updates
     improved test suite
     numerous bug fixes and cleanups

 -- Vincent Danjean <Vincent.Danjean@ens-lyon.org>  Tue, 12 Jul 2005 11:45:13 +0200

mercurial (0.6-2) unstable; urgency=low

  * Add meld to Suggest as it is not used by default hgmerge
    (Closes: #316347: Please Recommands: meld)

 -- Vincent Danjean <Vincent.Danjean@ens-lyon.org>  Thu, 30 Jun 2005 16:30:33 +0200

mercurial (0.6-1) unstable; urgency=low

  * New upstream release
    This release contains a huge number of improvements:
    
    improved source tracking
      multi-head support
      permission tracking
      rename and copy tracking
      improved tag handling
    friendlier, more robust command line interface
      integrated help
      faster startup
      better exception handling
      smarter three-way merge helper
    improved communication
      faster outstanding changeset detection
      SSH-based push support
      non-transparent proxy support
    improved configuration handling
      support for .hgrc and .hg/hgrc files
      save per-repo defaults for pull
    new delta extension
      faster, smaller, and simpler than GNU diff or xdiff
      faster commit, push/pull, and annotate
    improved interoperability
      convert-repo framework for importing from other SCMs
      can work with gitk and git-viz
    portability improvements
      tested on big and little-endian 32 and 64-bit UNIX platforms
      Windows support is nearly complete
    and much more
      numerous performance tweaks and bugfixes
      automated test suite
      updated docs and FAQ

 -- Vincent Danjean <Vincent.Danjean@ens-lyon.org>  Sat, 25 Jun 2005 00:15:13 +0200

mercurial (0.5b+20050618-1) unstable; urgency=low

  * New upstream sources (tip 396:8f8bb77d560e70bcc95577e4dfa877df18d876ab)
    this fix a alignment bug reported on alpha
  * many others fix and improvments from upstream
  * Change short description 
    Closes: #314577: Please spell out the abbreviation in the synopsis

 -- Vincent Danjean <Vincent.Danjean@ens-lyon.org>  Sat, 18 Jun 2005 10:02:39 +0200

mercurial (0.5b+20050612-2) unstable; urgency=low

  * Fix spelling mistake (thanks Emanuele Aina)
    Closes: #314161: Small spelling error in documentation
  * New package that should solve the FTBFS due to the use of the boggus
    package debhelper 4.9.0 by autobuilders
    Closes: #313491: mercurial_0.5b+20050612-1: FTBFS: syntax error at
    /usr/bin/dh_strip line 191, near 'if'
  * Closes: #314577: Please spell out the abbreviation in the synopsis

 -- Vincent Danjean <Vincent.Danjean@ens-lyon.org>  Fri, 17 Jun 2005 11:14:06 +0200

mercurial (0.5b+20050612-1) unstable; urgency=low

  * New upstream sources

 -- Vincent Danjean <Vincent.Danjean@ens-lyon.org>  Sun, 12 Jun 2005 11:40:02 +0200

mercurial (0.5b-5) unstable; urgency=low

  * manually fix wrong build-dependencies that have been previously generated
    by cdbs (ie remove 'build-essential' and duplicates)

 -- Vincent Danjean <Vincent.Danjean@ens-lyon.org>  Sat,  4 Jun 2005 09:16:40 +0200

mercurial (0.5b-4) unstable; urgency=low

  * remove automatic generation of control from control.in (with cdbs
    dependencies) as requested by ftpmaster to accept this NEW package
    (see still opened bugs #311724 for more information)

 -- Vincent Danjean <Vincent.Danjean@ens-lyon.org>  Fri,  3 Jun 2005 08:57:06 +0200

mercurial (0.5b-3) unstable; urgency=low

  * First official Debian release. (Closes: #308873: ITP: mercurial -- scalable
    distributed SCM)

 -- Vincent Danjean <Vincent.Danjean@ens-lyon.org>  Thu,  2 Jun 2005 08:55:53 +0200

mercurial (0.5b-2) unstable; urgency=low

  * package description improved from the mercurial ML
  * Add Homepage: to long description (thanks Anibal Monsalve Salazar)
  * Change Architecture from all to any as mercurial sources now have C files
    to compile (thanks Anibal Monsalve Salazar)
  * Update copyright (thanks Anibal Monsalve Salazar)
  * Add rcs and tkdiff to Recommands as hgmerge use it (only recommands and
    not depends because if the user set HGMERGE to kdiff3, he does not need
    them)
  * use hgmerge if HGMERGE is not set (patch submitted upstream)

 -- Vincent Danjean <Vincent.Danjean@ens-lyon.org>  Wed,  1 Jun 2005 11:35:20 +0200

mercurial (0.5b-1) unstable; urgency=low

  * New upstream release

 -- Vincent Danjean <Vincent.Danjean@ens-lyon.org>  Tue, 31 May 2005 00:00:29 +0200

mercurial (0.5-1) unstable; urgency=low

  * New upstream release

 -- Vincent Danjean <Vincent.Danjean@ens-lyon.org>  Sun, 29 May 2005 21:36:55 +0200

mercurial (0.4f-1) unstable; urgency=low

  * New upstream release
  * english improved in description (thanks Jay Berkenbilt <qjb@debian.org>)

 -- Vincent Danjean <Vincent.Danjean@ens-lyon.org>  Sat, 14 May 2005 00:55:40 +0200

mercurial (0.4e-3) unstable; urgency=low

  * package description improved (thanks Bas Zoetekouw <bas@debian.org>)

 -- Vincent Danjean <Vincent.Danjean@ens-lyon.org>  Fri, 13 May 2005 13:46:44 +0200

mercurial (0.4e-2) unstable; urgency=low

  * update description

 -- Vincent Danjean <Vincent.Danjean@ens-lyon.org>  Thu, 12 May 2005 23:32:43 +0200

mercurial (0.4e-1) unstable; urgency=low

  * New upstream release

 -- Vincent Danjean <Vincent.Danjean@ens-lyon.org>  Thu, 12 May 2005 23:13:54 +0200

mercurial (0.4b-2) unstable; urgency=low

  * add debian watch file
  * add depend on tkdiff
  * correct some lintian warnings

 -- Vincent Danjean <Vincent.Danjean@ens-lyon.org>  Fri, 29 Apr 2005 12:59:33 +0200

mercurial (0.4b-1) unstable; urgency=low

  * Initial Release.

 -- Vincent Danjean <Vincent.Danjean@ens-lyon.org>  Fri, 29 Apr 2005 08:54:25 +0200
<|MERGE_RESOLUTION|>--- conflicted
+++ resolved
@@ -1,10 +1,3 @@
-<<<<<<< HEAD
-mercurial (3.4.2-1~bpo8+1) jessie-backports; urgency=medium
-
-  * Rebuild for jessie-backports.
-
- -- Javi Merino <vicho@debian.org>  Mon, 03 Aug 2015 21:10:39 +0100
-=======
 mercurial (3.5.2-2) unstable; urgency=medium
 
   * Fix "bash completion broken" by installing at as "hg" instead of
@@ -51,7 +44,12 @@
     hgsubversion in sid
 
  -- Javi Merino <vicho@debian.org>  Wed, 22 Jul 2015 10:30:00 +0200
->>>>>>> c35fa17d
+
+mercurial (3.4.2-1~bpo8+1) jessie-backports; urgency=medium
+
+  * Rebuild for jessie-backports.
+
+ -- Javi Merino <vicho@debian.org>  Mon, 03 Aug 2015 21:10:39 +0100
 
 mercurial (3.4.2-1) unstable; urgency=medium
 
