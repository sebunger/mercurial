--- conflicted
+++ resolved
@@ -1,5 +1,3 @@
-<<<<<<< HEAD
-=======
 mercurial (1.0.1-3) unstable; urgency=low
 
   * debian/control:
@@ -13,7 +11,6 @@
 
  -- Vincent Danjean <vdanjean@debian.org>  Tue, 08 Jul 2008 20:40:05 +0200
 
->>>>>>> 5b554923
 mercurial (1.0.1-2) unstable; urgency=high
 
   * Backport from upstream: fix CVE-2008-2942 Insufficient input validation
