--- conflicted
+++ resolved
@@ -1,12 +1,3 @@
-<<<<<<< HEAD
-mercurial (2.0.1-1~bpo60+1) squeeze-backports; urgency=low
-
-  * Rebuild for squeeze-backports.
-  * Update breaks to cover the transition of the extensions to
-    dh_python2
-
- -- Javi Merino <cibervicho@gmail.com>  Wed, 14 Dec 2011 23:37:06 +0000
-=======
 mercurial (2.1.2-2) unstable; urgency=low
 
   * Add sparc to the list of architectures with slow buildds
@@ -102,7 +93,14 @@
     #645037), hgview (see bug #637400), and qct (see bug #637401).
 
  -- Jakub Wilk <jwilk@debian.org>  Sun, 11 Dec 2011 23:47:26 +0100
->>>>>>> 967cf736
+
+mercurial (2.0.1-1~bpo60+1) squeeze-backports; urgency=low
+
+  * Rebuild for squeeze-backports.
+  * Update breaks to cover the transition of the extensions to
+    dh_python2
+
+ -- Javi Merino <cibervicho@gmail.com>  Wed, 14 Dec 2011 23:37:06 +0000
 
 mercurial (2.0.1-1) unstable; urgency=low
 
