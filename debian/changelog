--- conflicted
+++ resolved
@@ -1,24 +1,3 @@
-<<<<<<< HEAD
-mercurial (3.1.2-2+deb8u1) jessie-security; urgency=high
-
-  * Fix "CVE-2014-9462" by adding patch
-    from_upstream__sshpeer_more_thorough_shell_quoting.patch
-    (Closes: #783237)
-
- -- Javi Merino <vicho@debian.org>  Fri, 01 May 2015 19:14:56 +0100
-
-mercurial (3.1.2-2) unstable; urgency=high
-
-  * Fix "CVE-2014-9390: Errors in handling case-sensitive directories
-    allow for remote code execution on pull" by adding patches
-    from_upstream__encoding_add_hfsignoreclean_to_clean_out_HFS-ignored_characters.patch,
-    from_upstream__pathauditor_check_for_codepoints_ignored_on_OS_X.patch,
-    and
-    from_upstream__pathauditor_check_for_Windows_shortname_aliases.patch
-    (Closes: #773640)
-
- -- Javi Merino <vicho@debian.org>  Tue, 23 Dec 2014 16:01:50 +0100
-=======
 mercurial (3.4.2-1) unstable; urgency=medium
 
   * New upstream release
@@ -101,7 +80,26 @@
     don't work
 
  -- Javi Merino <vicho@debian.org>  Mon, 10 Nov 2014 08:34:13 +0000
->>>>>>> 57c15127
+
+mercurial (3.1.2-2+deb8u1) jessie-security; urgency=high
+
+  * Fix "CVE-2014-9462" by adding patch
+    from_upstream__sshpeer_more_thorough_shell_quoting.patch
+    (Closes: #783237)
+
+ -- Javi Merino <vicho@debian.org>  Fri, 01 May 2015 19:14:56 +0100
+
+mercurial (3.1.2-2) unstable; urgency=high
+
+  * Fix "CVE-2014-9390: Errors in handling case-sensitive directories
+    allow for remote code execution on pull" by adding patches
+    from_upstream__encoding_add_hfsignoreclean_to_clean_out_HFS-ignored_characters.patch,
+    from_upstream__pathauditor_check_for_codepoints_ignored_on_OS_X.patch,
+    and
+    from_upstream__pathauditor_check_for_Windows_shortname_aliases.patch
+    (Closes: #773640)
+
+ -- Javi Merino <vicho@debian.org>  Tue, 23 Dec 2014 16:01:50 +0100
 
 mercurial (3.1.2-1) unstable; urgency=medium
 
