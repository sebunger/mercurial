--- conflicted
+++ resolved
@@ -39,13 +39,8 @@
 Suggests: qct, 
  wish, 
  vim | emacs,
-<<<<<<< HEAD
- kdiff3 | tkdiff | meld | xxdiff
-Breaks: hgsubversion (<= 1.3), hgview (<= 1.3.0-2~), mercurial-git (<< 0.3.1), qct (<= 1.7-2~)
-=======
  kdiff3 | kdiff3-qt | kompare | meld | xxdiff | tkcvs | mgdiff
 Breaks: hgsubversion (<< 1.3), hgview (<< 1.3.0-2~), mercurial-git (<< 0.3.1), qct (<< 1.7-2~)
->>>>>>> 967cf736
 Description: easy-to-use, scalable distributed version control system
  Mercurial is a fast, lightweight Source Control Management system designed
  for efficient handling of very large distributed projects.
